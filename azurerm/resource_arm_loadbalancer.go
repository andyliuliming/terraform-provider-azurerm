--- conflicted
+++ resolved
@@ -80,11 +80,7 @@
 							Type:         schema.TypeString,
 							Optional:     true,
 							Computed:     true,
-<<<<<<< HEAD
-							ValidateFunc: azure.ValidateResourceID,
-=======
 							ValidateFunc: azure.ValidateResourceIDOrEmpty,
->>>>>>> 4f762dfc
 						},
 
 						"private_ip_address_allocation": {
