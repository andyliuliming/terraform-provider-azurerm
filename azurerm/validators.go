package azurerm

import (
	"fmt"
	"regexp"
	"time"

	"github.com/Azure/go-autorest/autorest/date"
	"github.com/hashicorp/terraform/helper/schema"
	"github.com/satori/uuid"
)

//move to package!

func validateRFC3339Date(v interface{}, k string) (ws []string, errors []error) {
	dateString := v.(string)

	if _, err := date.ParseTime(time.RFC3339, dateString); err != nil {
		errors = append(errors, fmt.Errorf("%q is an invalid RFC3339 date: %+v", k, err))
	}

	return
}

// validateIntInSlice returns a SchemaValidateFunc which tests if the provided value
// is of type int and matches the value of an element in the valid slice
func validateIntInSlice(valid []int) schema.SchemaValidateFunc {
	return func(i interface{}, k string) (s []string, es []error) {
		v, ok := i.(int)
		if !ok {
			es = append(es, fmt.Errorf("expected type of %s to be int", k))
			return
		}

		for _, str := range valid {
			if v == str {
				return
			}
		}

		es = append(es, fmt.Errorf("expected %q to be one of %v, got %v", k, valid, v))
		return
	}
}

func validateUUID(v interface{}, k string) (ws []string, errors []error) {
	if _, err := uuid.FromString(v.(string)); err != nil {
		errors = append(errors, fmt.Errorf("%q is an invalid UUUID: %s", k, err))
	}
	return
}

<<<<<<< HEAD
//todo move to where it is used, simplify to basic regex
func validateDBAccountName(v interface{}, k string) (ws []string, errors []error) {
	value := v.(string)

	r, _ := regexp.Compile("^[a-z0-9\\-]+$")
	if !r.MatchString(value) {
		errors = append(errors, fmt.Errorf("Account Name can only contain lower-case characters, numbers and the `-` character."))
	}

	length := len(value)
	if length > 50 || 3 > length {
		errors = append(errors, fmt.Errorf("Account Name can only be between 3 and 50 seconds."))
	}

	return
}

//what is?
=======
>>>>>>> 8456a5bc
func evaluateSchemaValidateFunc(i interface{}, k string, validateFunc schema.SchemaValidateFunc) (bool, error) {
	_, es := validateFunc(i, k)

	if len(es) > 0 {
		return false, es[0]
	}

	return true, nil
}

<<<<<<< HEAD
//replace with built in TODO
func validateStringLength(maxLength int) schema.SchemaValidateFunc {
	return func(v interface{}, k string) (ws []string, errors []error) {
		value := v.(string)
		if len(value) > maxLength {
			errors = append(errors, fmt.Errorf(
				"The %q can be no longer than %d chars", k, maxLength))
		}
		return
	}
}

=======
>>>>>>> 8456a5bc
func validateIso8601Duration() schema.SchemaValidateFunc {
	return func(i interface{}, k string) (s []string, es []error) {
		v, ok := i.(string)
		if !ok {
			es = append(es, fmt.Errorf("expected type of %s to be string", k))
			return
		}

		matched, _ := regexp.MatchString(`^P([0-9]+Y)?([0-9]+M)?([0-9]+W)?([0-9]+D)?(T([0-9]+H)?([0-9]+M)?([0-9]+(\.?[0-9]+)?S)?)?$`, v)

		if !matched {
			es = append(es, fmt.Errorf("expected %s to be in ISO 8601 duration format, got %s", k, v))
		}
		return
	}
}<|MERGE_RESOLUTION|>--- conflicted
+++ resolved
@@ -50,27 +50,6 @@
 	return
 }
 
-<<<<<<< HEAD
-//todo move to where it is used, simplify to basic regex
-func validateDBAccountName(v interface{}, k string) (ws []string, errors []error) {
-	value := v.(string)
-
-	r, _ := regexp.Compile("^[a-z0-9\\-]+$")
-	if !r.MatchString(value) {
-		errors = append(errors, fmt.Errorf("Account Name can only contain lower-case characters, numbers and the `-` character."))
-	}
-
-	length := len(value)
-	if length > 50 || 3 > length {
-		errors = append(errors, fmt.Errorf("Account Name can only be between 3 and 50 seconds."))
-	}
-
-	return
-}
-
-//what is?
-=======
->>>>>>> 8456a5bc
 func evaluateSchemaValidateFunc(i interface{}, k string, validateFunc schema.SchemaValidateFunc) (bool, error) {
 	_, es := validateFunc(i, k)
 
@@ -81,21 +60,6 @@
 	return true, nil
 }
 
-<<<<<<< HEAD
-//replace with built in TODO
-func validateStringLength(maxLength int) schema.SchemaValidateFunc {
-	return func(v interface{}, k string) (ws []string, errors []error) {
-		value := v.(string)
-		if len(value) > maxLength {
-			errors = append(errors, fmt.Errorf(
-				"The %q can be no longer than %d chars", k, maxLength))
-		}
-		return
-	}
-}
-
-=======
->>>>>>> 8456a5bc
 func validateIso8601Duration() schema.SchemaValidateFunc {
 	return func(i interface{}, k string) (s []string, es []error) {
 		v, ok := i.(string)
