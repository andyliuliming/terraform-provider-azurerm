{
	"comment": "",
	"ignore": "test",
	"package": [
		{
			"checksumSHA1": "v4/I1q4GGrkPUIcI0EDJgZp22bE=",
			"path": "github.com/Azure/azure-sdk-for-go/services/appinsights/mgmt/2015-05-01/insights",
			"revision": "7971189ecf5a584b9211f2527737f94bb979644e",
			"revisionTime": "2018-06-19T23:05:49Z",
			"version": "=v17.4.0",
			"versionExact": "v17.4.0"
		},
		{
			"checksumSHA1": "cL5VuAorqkBbkDvfOpB8Mh8Mm48=",
			"path": "github.com/Azure/azure-sdk-for-go/services/automation/mgmt/2015-10-31/automation",
			"revision": "7971189ecf5a584b9211f2527737f94bb979644e",
			"revisionTime": "2018-06-19T23:05:49Z",
			"version": "=v17.4.0",
			"versionExact": "v17.4.0"
		},
		{
			"checksumSHA1": "uWEEOF98nIAeUIogKZ1BQ90LqRM=",
			"path": "github.com/Azure/azure-sdk-for-go/services/cdn/mgmt/2017-04-02/cdn",
			"revision": "7971189ecf5a584b9211f2527737f94bb979644e",
			"revisionTime": "2018-06-19T23:05:49Z",
			"version": "=v17.4.0",
			"versionExact": "v17.4.0"
		},
		{
			"checksumSHA1": "kM2PZfGUZRmE9wFeHAFjHFPepzk=",
			"path": "github.com/Azure/azure-sdk-for-go/services/compute/mgmt/2017-12-01/compute",
			"revision": "7971189ecf5a584b9211f2527737f94bb979644e",
			"revisionTime": "2018-06-19T23:05:49Z",
			"version": "=v17.4.0",
			"versionExact": "v17.4.0"
		},
		{
			"checksumSHA1": "a/mbRxz450lwbacAUuG77DpKKJU=",
			"path": "github.com/Azure/azure-sdk-for-go/services/containerinstance/mgmt/2018-04-01/containerinstance",
			"revision": "7971189ecf5a584b9211f2527737f94bb979644e",
			"revisionTime": "2018-06-19T23:05:49Z",
			"version": "=v17.4.0",
			"versionExact": "v17.4.0"
		},
		{
			"checksumSHA1": "A4GmPiUDP7xdTUYkvmO/Y3LPCZU=",
			"path": "github.com/Azure/azure-sdk-for-go/services/containerregistry/mgmt/2017-10-01/containerregistry",
			"revision": "7971189ecf5a584b9211f2527737f94bb979644e",
			"revisionTime": "2018-06-19T23:05:49Z",
			"version": "=v17.4.0",
			"versionExact": "v17.4.0"
		},
		{
			"checksumSHA1": "3SfpVr+ET9v0Donw7cdrc4KaLgc=",
			"path": "github.com/Azure/azure-sdk-for-go/services/containerservice/mgmt/2017-09-30/containerservice",
			"revision": "7971189ecf5a584b9211f2527737f94bb979644e",
			"revisionTime": "2018-06-19T23:05:49Z",
			"version": "=v17.4.0",
			"versionExact": "v17.4.0"
		},
		{
			"checksumSHA1": "BwC5MjJVKWsuReAvdMR4Fk1JNh0=",
			"path": "github.com/Azure/azure-sdk-for-go/services/cosmos-db/mgmt/2015-04-08/documentdb",
			"revision": "7971189ecf5a584b9211f2527737f94bb979644e",
			"revisionTime": "2018-06-19T23:05:49Z",
			"version": "=v17.4.0",
			"versionExact": "v17.4.0"
		},
		{
			"checksumSHA1": "koKSQ4PgeyIgykEPNEeE2tzRm18=",
			"path": "github.com/Azure/azure-sdk-for-go/services/datalake/store/mgmt/2016-11-01/account",
			"revision": "7971189ecf5a584b9211f2527737f94bb979644e",
			"revisionTime": "2018-06-19T23:05:49Z",
			"version": "=v17.4.0",
			"versionExact": "v17.4.0"
		},
		{
			"checksumSHA1": "mdwBbEgubHb6UnwDspop+43Sx8k=",
			"path": "github.com/Azure/azure-sdk-for-go/services/eventgrid/mgmt/2018-01-01/eventgrid",
			"revision": "7971189ecf5a584b9211f2527737f94bb979644e",
			"revisionTime": "2018-06-19T23:05:49Z",
			"version": "=v17.4.0",
			"versionExact": "v17.4.0"
		},
		{
			"checksumSHA1": "5wH3Co0j2XLF+Tnml7Ky++Ves+s=",
			"path": "github.com/Azure/azure-sdk-for-go/services/eventhub/mgmt/2017-04-01/eventhub",
			"revision": "7971189ecf5a584b9211f2527737f94bb979644e",
			"revisionTime": "2018-06-19T23:05:49Z",
			"version": "=v17.4.0",
			"versionExact": "v17.4.0"
		},
		{
			"checksumSHA1": "x9ceW8JE2/FgODRSywClj0fRlh8=",
			"path": "github.com/Azure/azure-sdk-for-go/services/graphrbac/1.6/graphrbac",
			"revision": "7971189ecf5a584b9211f2527737f94bb979644e",
			"revisionTime": "2018-06-19T23:05:49Z",
			"version": "=v17.4.0",
			"versionExact": "v17.4.0"
		},
		{
			"checksumSHA1": "D8B7LqvFSvImhWlkuv6tKbGrWPk=",
			"path": "github.com/Azure/azure-sdk-for-go/services/iothub/mgmt/2017-07-01/devices",
			"revision": "7971189ecf5a584b9211f2527737f94bb979644e",
			"revisionTime": "2018-06-19T23:05:49Z",
			"version": "=v17.4.0",
			"versionExact": "v17.4.0"
		},
		{
			"checksumSHA1": "usYk7dQDADCaSYFlrjXtczH0/tA=",
			"path": "github.com/Azure/azure-sdk-for-go/services/keyvault/2016-10-01/keyvault",
			"revision": "7971189ecf5a584b9211f2527737f94bb979644e",
			"revisionTime": "2018-06-19T23:05:49Z",
			"version": "=v17.4.0",
			"versionExact": "v17.4.0"
		},
		{
			"checksumSHA1": "V8yVJJDoKLdBxvAHshfWc0N6oeA=",
			"path": "github.com/Azure/azure-sdk-for-go/services/keyvault/mgmt/2016-10-01/keyvault",
			"revision": "7971189ecf5a584b9211f2527737f94bb979644e",
			"revisionTime": "2018-06-19T23:05:49Z",
			"version": "=v17.4.0",
			"versionExact": "v17.4.0"
		},
		{
			"checksumSHA1": "E+QgVQ3X1EvmDta96Xa2aPHrkt4=",
			"path": "github.com/Azure/azure-sdk-for-go/services/monitor/mgmt/2018-03-01/insights",
			"revision": "7971189ecf5a584b9211f2527737f94bb979644e",
			"revisionTime": "2018-06-19T23:05:49Z",
			"version": "=v17.4.0",
			"versionExact": "v17.4.0"
		},
		{
			"checksumSHA1": "Juw5Pl5qUEN8CTEgDf+wgRfoYdc=",
			"path": "github.com/Azure/azure-sdk-for-go/services/mysql/mgmt/2017-12-01/mysql",
			"revision": "7971189ecf5a584b9211f2527737f94bb979644e",
			"revisionTime": "2018-06-19T23:05:49Z",
			"version": "=v17.4.0",
			"versionExact": "v17.4.0"
		},
		{
			"checksumSHA1": "Yw5zUEwDCvSlsnX4CQ36l6CjzPA=",
			"path": "github.com/Azure/azure-sdk-for-go/services/network/mgmt/2018-04-01/network",
			"revision": "7971189ecf5a584b9211f2527737f94bb979644e",
			"revisionTime": "2018-06-19T23:05:49Z",
			"version": "=v17.4.0",
			"versionExact": "v17.4.0"
		},
		{
			"checksumSHA1": "8LqtzWEGPooyQjmmalXjJvdRGvE=",
			"path": "github.com/Azure/azure-sdk-for-go/services/postgresql/mgmt/2017-12-01/postgresql",
			"revision": "7971189ecf5a584b9211f2527737f94bb979644e",
			"revisionTime": "2018-06-19T23:05:49Z",
			"version": "=v17.4.0",
			"versionExact": "v17.4.0"
		},
		{
			"checksumSHA1": "e4hCajXDSuWNkUvwA35jMHGm20E=",
			"path": "github.com/Azure/azure-sdk-for-go/services/preview/authorization/mgmt/2018-01-01-preview/authorization",
			"revision": "7971189ecf5a584b9211f2527737f94bb979644e",
			"revisionTime": "2018-06-19T23:05:49Z",
			"version": "=v17.4.0",
			"versionExact": "v17.4.0"
		},
		{
<<<<<<< HEAD
			"checksumSHA1": "P+LV8DmKhBG0/ABMx1zrcRasYy4=",
			"path": "github.com/Azure/azure-sdk-for-go/services/preview/dns/mgmt/2018-03-01-preview/dns",
			"revision": "4650843026a7fdec254a8d9cf893693a254edd0b",
			"revisionTime": "2018-06-19T23:05:49Z",
			"version": "=v17.4.0",
=======
			"checksumSHA1": "QT7LrDyti+qDCjhxerYb8PwLfew=",
			"path": "github.com/Azure/azure-sdk-for-go/services/preview/msi/mgmt/2015-08-31-preview/msi",
			"revision": "7971189ecf5a584b9211f2527737f94bb979644e",
			"revisionTime": "2018-06-19T23:05:49Z",
			"version": "v17.4.0",
>>>>>>> d3df2bc9
			"versionExact": "v17.4.0"
		},
		{
			"checksumSHA1": "igbi1podNhH6Q6u4fiSG35bWVbg=",
			"path": "github.com/Azure/azure-sdk-for-go/services/preview/operationalinsights/mgmt/2015-11-01-preview/operationalinsights",
			"revision": "7971189ecf5a584b9211f2527737f94bb979644e",
			"revisionTime": "2018-06-19T23:05:49Z",
			"version": "=v17.4.0",
			"versionExact": "v17.4.0"
		},
		{
			"checksumSHA1": "ZKp5VA/YRkH75e8KjQ90X7mKJMs=",
			"path": "github.com/Azure/azure-sdk-for-go/services/preview/operationsmanagement/mgmt/2015-11-01-preview/operationsmanagement",
			"revision": "7971189ecf5a584b9211f2527737f94bb979644e",
			"revisionTime": "2018-06-19T23:05:49Z",
			"version": "=v17.4.0",
			"versionExact": "v17.4.0"
		},
		{
			"checksumSHA1": "jLzkSZFf/yBGECyJHTVOHN2oI2k=",
			"path": "github.com/Azure/azure-sdk-for-go/services/preview/sql/mgmt/2015-05-01-preview/sql",
			"revision": "7971189ecf5a584b9211f2527737f94bb979644e",
			"revisionTime": "2018-06-19T23:05:49Z",
			"version": "=v17.4.0",
			"versionExact": "v17.4.0"
		},
		{
			"checksumSHA1": "UWSnIzZywuEpEevbPfbPNLk1dFk=",
			"path": "github.com/Azure/azure-sdk-for-go/services/recoveryservices/mgmt/2016-06-01/recoveryservices",
			"revision": "7971189ecf5a584b9211f2527737f94bb979644e",
			"revisionTime": "2018-06-19T23:05:49Z",
			"version": "=v17.4.0",
			"versionExact": "v17.4.0"
		},
		{
			"checksumSHA1": "i/Nusgj1Ol8GAQKU3yCcVXQiBlg=",
			"path": "github.com/Azure/azure-sdk-for-go/services/redis/mgmt/2018-03-01/redis",
			"revision": "7971189ecf5a584b9211f2527737f94bb979644e",
			"revisionTime": "2018-06-19T23:05:49Z",
			"version": "=v17.4.0",
			"versionExact": "v17.4.0"
		},
		{
			"checksumSHA1": "hqDu8DOWFgIe/CHCGPdslDaOZu0=",
			"path": "github.com/Azure/azure-sdk-for-go/services/relay/mgmt/2017-04-01/relay",
			"revision": "7971189ecf5a584b9211f2527737f94bb979644e",
			"revisionTime": "2018-06-19T23:05:49Z",
			"version": "=v17.4.0",
			"versionExact": "v17.4.0"
		},
		{
			"checksumSHA1": "DJY5zDEcGa82/Hbfud8lgHCuvU4=",
			"path": "github.com/Azure/azure-sdk-for-go/services/resources/mgmt/2016-06-01/subscriptions",
			"revision": "7971189ecf5a584b9211f2527737f94bb979644e",
			"revisionTime": "2018-06-19T23:05:49Z",
			"version": "=v17.4.0",
			"versionExact": "v17.4.0"
		},
		{
			"checksumSHA1": "DQuP9Nzul8I8SN5fBg0NqWn124Q=",
			"path": "github.com/Azure/azure-sdk-for-go/services/resources/mgmt/2016-09-01/locks",
			"revision": "7971189ecf5a584b9211f2527737f94bb979644e",
			"revisionTime": "2018-06-19T23:05:49Z",
			"version": "=v17.4.0",
			"versionExact": "v17.4.0"
		},
		{
			"checksumSHA1": "pn550P6giSwxXck8lRRaNOPwxaQ=",
			"path": "github.com/Azure/azure-sdk-for-go/services/resources/mgmt/2016-12-01/policy",
			"revision": "7971189ecf5a584b9211f2527737f94bb979644e",
			"revisionTime": "2018-06-19T23:05:49Z",
			"version": "=v17.4.0",
			"versionExact": "v17.4.0"
		},
		{
			"checksumSHA1": "q28aA1gZhbOTuhsePT1I39mnh2Y=",
			"path": "github.com/Azure/azure-sdk-for-go/services/resources/mgmt/2017-05-10/resources",
			"revision": "7971189ecf5a584b9211f2527737f94bb979644e",
			"revisionTime": "2018-06-19T23:05:49Z",
			"version": "=v17.4.0",
			"versionExact": "v17.4.0"
		},
		{
			"checksumSHA1": "kjEY8W+KrvGpfj5940Rbo2e4qwY=",
			"path": "github.com/Azure/azure-sdk-for-go/services/scheduler/mgmt/2016-03-01/scheduler",
			"revision": "7971189ecf5a584b9211f2527737f94bb979644e",
			"revisionTime": "2018-06-19T23:05:49Z",
			"version": "=v17.4.0",
			"versionExact": "v17.4.0"
		},
		{
			"checksumSHA1": "tEyc+LldSLEcCtr4nekzlLu6Mu0=",
			"path": "github.com/Azure/azure-sdk-for-go/services/search/mgmt/2015-08-19/search",
			"revision": "7971189ecf5a584b9211f2527737f94bb979644e",
			"revisionTime": "2018-06-19T23:05:49Z",
			"version": "=v17.4.0",
			"versionExact": "v17.4.0"
		},
		{
			"checksumSHA1": "p9OIjwfjc8GARnzRcEoKbnXL//g=",
			"path": "github.com/Azure/azure-sdk-for-go/services/servicebus/mgmt/2017-04-01/servicebus",
			"revision": "7971189ecf5a584b9211f2527737f94bb979644e",
			"revisionTime": "2018-06-19T23:05:49Z",
			"version": "=v17.4.0",
			"versionExact": "v17.4.0"
		},
		{
			"checksumSHA1": "ySkjHczHi2zN8B1TuWfvKVLGetw=",
			"path": "github.com/Azure/azure-sdk-for-go/services/storage/mgmt/2017-10-01/storage",
			"revision": "7971189ecf5a584b9211f2527737f94bb979644e",
			"revisionTime": "2018-06-19T23:05:49Z",
			"version": "=v17.4.0",
			"versionExact": "v17.4.0"
		},
		{
			"checksumSHA1": "HhbwyLbz+/pbGSWb2cp+fAp6YsI=",
			"path": "github.com/Azure/azure-sdk-for-go/services/trafficmanager/mgmt/2017-05-01/trafficmanager",
			"revision": "7971189ecf5a584b9211f2527737f94bb979644e",
			"revisionTime": "2018-06-19T23:05:49Z",
			"version": "=v17.4.0",
			"versionExact": "v17.4.0"
		},
		{
			"checksumSHA1": "oG1Gtnb9nwoV/kOaZQQqxogbR2I=",
			"path": "github.com/Azure/azure-sdk-for-go/services/web/mgmt/2016-09-01/web",
			"revision": "7971189ecf5a584b9211f2527737f94bb979644e",
			"revisionTime": "2018-06-19T23:05:49Z",
			"version": "=v17.4.0",
			"versionExact": "v17.4.0"
		},
		{
			"checksumSHA1": "m3K3q/zhkmRtlIGWqMWgqzWR6C4=",
			"path": "github.com/Azure/azure-sdk-for-go/storage",
			"revision": "7971189ecf5a584b9211f2527737f94bb979644e",
			"revisionTime": "2018-06-19T23:05:49Z",
			"version": "=v17.4.0",
			"versionExact": "v17.4.0"
		},
		{
			"checksumSHA1": "Qm+SkjiiVK374BDnrC+CO2B08no=",
			"path": "github.com/Azure/azure-sdk-for-go/version",
			"revision": "7971189ecf5a584b9211f2527737f94bb979644e",
			"revisionTime": "2018-06-19T23:05:49Z",
			"version": "=v17.4.0",
			"versionExact": "v17.4.0"
		},
		{
			"checksumSHA1": "sSq0Y8TfUeQfTb9Xcah5cZWKxlY=",
			"path": "github.com/Azure/go-autorest/autorest",
			"revision": "e6d2a85bbb5cd2a3162e4942594e1e520e442b0b",
			"revisionTime": "2018-06-21T21:09:28Z",
			"version": "=v10.11.4",
			"versionExact": "v10.11.4"
		},
		{
			"checksumSHA1": "8Le1cIKIwLl6AIB7IxHZsm70HYI=",
			"path": "github.com/Azure/go-autorest/autorest/adal",
			"revision": "e6d2a85bbb5cd2a3162e4942594e1e520e442b0b",
			"revisionTime": "2018-06-21T21:09:28Z",
			"version": "=v10.11.4",
			"versionExact": "v10.11.4"
		},
		{
			"checksumSHA1": "NT4tlDNlszWmb7gCXnYCkcvQxhs=",
			"path": "github.com/Azure/go-autorest/autorest/azure",
			"revision": "e6d2a85bbb5cd2a3162e4942594e1e520e442b0b",
			"revisionTime": "2018-06-21T21:09:28Z",
			"version": "=v10.11.4",
			"versionExact": "v10.11.4"
		},
		{
			"checksumSHA1": "Fkezj7ch01wYNvXzQZdhmeSf/mk=",
			"path": "github.com/Azure/go-autorest/autorest/azure/cli",
			"revision": "e6d2a85bbb5cd2a3162e4942594e1e520e442b0b",
			"revisionTime": "2018-06-21T21:09:28Z",
			"version": "=v10.11.4",
			"versionExact": "v10.11.4"
		},
		{
			"checksumSHA1": "9nXCi9qQsYjxCeajJKWttxgEt0I=",
			"path": "github.com/Azure/go-autorest/autorest/date",
			"revision": "e6d2a85bbb5cd2a3162e4942594e1e520e442b0b",
			"revisionTime": "2018-06-21T21:09:28Z",
			"version": "=v10.11.4",
			"versionExact": "v10.11.4"
		},
		{
			"checksumSHA1": "SbBb2GcJNm5GjuPKGL2777QywR4=",
			"path": "github.com/Azure/go-autorest/autorest/to",
			"revision": "e6d2a85bbb5cd2a3162e4942594e1e520e442b0b",
			"revisionTime": "2018-06-21T21:09:28Z",
			"version": "=v10.11.4",
			"versionExact": "v10.11.4"
		},
		{
			"checksumSHA1": "HjdLfAF3oA2In8F3FKh/Y+BPyXk=",
			"path": "github.com/Azure/go-autorest/autorest/validation",
			"revision": "e6d2a85bbb5cd2a3162e4942594e1e520e442b0b",
			"revisionTime": "2018-06-21T21:09:28Z",
			"version": "=v10.11.4",
			"versionExact": "v10.11.4"
		},
		{
			"checksumSHA1": "jQh1fnoKPKMURvKkpdRjN695nAQ=",
			"path": "github.com/agext/levenshtein",
			"revision": "5f10fee965225ac1eecdc234c09daf5cd9e7f7b6",
			"revisionTime": "2017-02-17T06:30:20Z"
		},
		{
			"checksumSHA1": "FIL83loX9V9APvGQIjJpbxq53F0=",
			"path": "github.com/apparentlymart/go-cidr/cidr",
			"revision": "7e4b007599d4e2076d9a81be723b3912852dda2c",
			"revisionTime": "2017-04-18T07:21:50Z"
		},
		{
			"checksumSHA1": "+2yCNqbcf7VcavAptooQReTGiHY=",
			"path": "github.com/apparentlymart/go-rundeck-api",
			"revision": "f6af74d34d1ef69a511c59173876fc1174c11f0d",
			"revisionTime": "2016-08-26T14:30:32Z"
		},
		{
			"checksumSHA1": "Ffhtm8iHH7l2ynVVOIGJE3eiuLA=",
			"path": "github.com/apparentlymart/go-textseg/textseg",
			"revision": "b836f5c4d331d1945a2fead7188db25432d73b69",
			"revisionTime": "2017-05-31T20:39:52Z"
		},
		{
			"checksumSHA1": "GCTVJ1J/SGZstNZauuLAnTFOhGA=",
			"path": "github.com/armon/go-radix",
			"revision": "1fca145dffbcaa8fe914309b1ec0cfc67500fe61",
			"revisionTime": "2017-07-27T15:54:43Z"
		},
		{
			"checksumSHA1": "fFU9OeM0pKWGL3D+Fa3PmHSjjLg=",
			"path": "github.com/aws/aws-sdk-go/aws",
			"revision": "be4fa13e47938e4801fada8c8ca3d1867ad3dcb3",
			"revisionTime": "2017-06-02T18:54:01Z",
			"version": "v1.8.34",
			"versionExact": "v1.8.34"
		},
		{
			"checksumSHA1": "Y9W+4GimK4Fuxq+vyIskVYFRnX4=",
			"path": "github.com/aws/aws-sdk-go/aws/awserr",
			"revision": "be4fa13e47938e4801fada8c8ca3d1867ad3dcb3",
			"revisionTime": "2017-06-02T18:54:01Z",
			"version": "v1.8.34",
			"versionExact": "v1.8.34"
		},
		{
			"checksumSHA1": "yyYr41HZ1Aq0hWc3J5ijXwYEcac=",
			"path": "github.com/aws/aws-sdk-go/aws/awsutil",
			"revision": "be4fa13e47938e4801fada8c8ca3d1867ad3dcb3",
			"revisionTime": "2017-06-02T18:54:01Z",
			"version": "v1.8.34",
			"versionExact": "v1.8.34"
		},
		{
			"checksumSHA1": "gcA6wFbLBJLLO/6g+AH9QoQQX1U=",
			"path": "github.com/aws/aws-sdk-go/aws/client",
			"revision": "be4fa13e47938e4801fada8c8ca3d1867ad3dcb3",
			"revisionTime": "2017-06-02T18:54:01Z",
			"version": "v1.8.34",
			"versionExact": "v1.8.34"
		},
		{
			"checksumSHA1": "ieAJ+Cvp/PKv1LpUEnUXpc3OI6E=",
			"path": "github.com/aws/aws-sdk-go/aws/client/metadata",
			"revision": "be4fa13e47938e4801fada8c8ca3d1867ad3dcb3",
			"revisionTime": "2017-06-02T18:54:01Z",
			"version": "v1.8.34",
			"versionExact": "v1.8.34"
		},
		{
			"checksumSHA1": "7/8j/q0TWtOgXyvEcv4B2Dhl00o=",
			"path": "github.com/aws/aws-sdk-go/aws/corehandlers",
			"revision": "be4fa13e47938e4801fada8c8ca3d1867ad3dcb3",
			"revisionTime": "2017-06-02T18:54:01Z",
			"version": "v1.8.34",
			"versionExact": "v1.8.34"
		},
		{
			"checksumSHA1": "Y+cPwQL0dZMyqp3wI+KJWmA9KQ8=",
			"path": "github.com/aws/aws-sdk-go/aws/credentials",
			"revision": "be4fa13e47938e4801fada8c8ca3d1867ad3dcb3",
			"revisionTime": "2017-06-02T18:54:01Z",
			"version": "v1.8.34",
			"versionExact": "v1.8.34"
		},
		{
			"checksumSHA1": "u3GOAJLmdvbuNUeUEcZSEAOeL/0=",
			"path": "github.com/aws/aws-sdk-go/aws/credentials/ec2rolecreds",
			"revision": "be4fa13e47938e4801fada8c8ca3d1867ad3dcb3",
			"revisionTime": "2017-06-02T18:54:01Z",
			"version": "v1.8.34",
			"versionExact": "v1.8.34"
		},
		{
			"checksumSHA1": "NUJUTWlc1sV8b7WjfiYc4JZbXl0=",
			"path": "github.com/aws/aws-sdk-go/aws/credentials/endpointcreds",
			"revision": "be4fa13e47938e4801fada8c8ca3d1867ad3dcb3",
			"revisionTime": "2017-06-02T18:54:01Z",
			"version": "v1.8.34",
			"versionExact": "v1.8.34"
		},
		{
			"checksumSHA1": "JEYqmF83O5n5bHkupAzA6STm0no=",
			"path": "github.com/aws/aws-sdk-go/aws/credentials/stscreds",
			"revision": "be4fa13e47938e4801fada8c8ca3d1867ad3dcb3",
			"revisionTime": "2017-06-02T18:54:01Z",
			"version": "v1.8.34",
			"versionExact": "v1.8.34"
		},
		{
			"checksumSHA1": "ZdtYh3ZHSgP/WEIaqwJHTEhpkbs=",
			"path": "github.com/aws/aws-sdk-go/aws/defaults",
			"revision": "be4fa13e47938e4801fada8c8ca3d1867ad3dcb3",
			"revisionTime": "2017-06-02T18:54:01Z",
			"version": "v1.8.34",
			"versionExact": "v1.8.34"
		},
		{
			"checksumSHA1": "/EXbk/z2TWjWc1Hvb4QYs3Wmhb8=",
			"path": "github.com/aws/aws-sdk-go/aws/ec2metadata",
			"revision": "be4fa13e47938e4801fada8c8ca3d1867ad3dcb3",
			"revisionTime": "2017-06-02T18:54:01Z",
			"version": "v1.8.34",
			"versionExact": "v1.8.34"
		},
		{
			"checksumSHA1": "vaHB7ND2ZMMwBwrdT0KJUKT1VaM=",
			"path": "github.com/aws/aws-sdk-go/aws/endpoints",
			"revision": "be4fa13e47938e4801fada8c8ca3d1867ad3dcb3",
			"revisionTime": "2017-06-02T18:54:01Z",
			"version": "v1.8.34",
			"versionExact": "v1.8.34"
		},
		{
			"checksumSHA1": "Utpqcq3J2hqoaKEsjI7kDF9bUkg=",
			"path": "github.com/aws/aws-sdk-go/aws/request",
			"revision": "be4fa13e47938e4801fada8c8ca3d1867ad3dcb3",
			"revisionTime": "2017-06-02T18:54:01Z",
			"version": "v1.8.34",
			"versionExact": "v1.8.34"
		},
		{
			"checksumSHA1": "Y20DEtMtbfE9qTtmoi2NYV1x7aA=",
			"path": "github.com/aws/aws-sdk-go/aws/session",
			"revision": "be4fa13e47938e4801fada8c8ca3d1867ad3dcb3",
			"revisionTime": "2017-06-02T18:54:01Z",
			"version": "v1.8.34",
			"versionExact": "v1.8.34"
		},
		{
			"checksumSHA1": "SvIsunO8D9MEKbetMENA4WRnyeE=",
			"path": "github.com/aws/aws-sdk-go/aws/signer/v4",
			"revision": "be4fa13e47938e4801fada8c8ca3d1867ad3dcb3",
			"revisionTime": "2017-06-02T18:54:01Z",
			"version": "v1.8.34",
			"versionExact": "v1.8.34"
		},
		{
			"checksumSHA1": "04ypv4x12l4q0TksA1zEVsmgpvw=",
			"path": "github.com/aws/aws-sdk-go/internal/shareddefaults",
			"revision": "be4fa13e47938e4801fada8c8ca3d1867ad3dcb3",
			"revisionTime": "2017-06-02T18:54:01Z",
			"version": "v1.8.34",
			"versionExact": "v1.8.34"
		},
		{
			"checksumSHA1": "wk7EyvDaHwb5qqoOP/4d3cV0708=",
			"path": "github.com/aws/aws-sdk-go/private/protocol",
			"revision": "be4fa13e47938e4801fada8c8ca3d1867ad3dcb3",
			"revisionTime": "2017-06-02T18:54:01Z",
			"version": "v1.8.34",
			"versionExact": "v1.8.34"
		},
		{
			"checksumSHA1": "ZqY5RWavBLWTo6j9xqdyBEaNFRk=",
			"path": "github.com/aws/aws-sdk-go/private/protocol/query",
			"revision": "be4fa13e47938e4801fada8c8ca3d1867ad3dcb3",
			"revisionTime": "2017-06-02T18:54:01Z",
			"version": "v1.8.34",
			"versionExact": "v1.8.34"
		},
		{
			"checksumSHA1": "Drt1JfLMa0DQEZLWrnMlTWaIcC8=",
			"path": "github.com/aws/aws-sdk-go/private/protocol/query/queryutil",
			"revision": "be4fa13e47938e4801fada8c8ca3d1867ad3dcb3",
			"revisionTime": "2017-06-02T18:54:01Z",
			"version": "v1.8.34",
			"versionExact": "v1.8.34"
		},
		{
			"checksumSHA1": "VCTh+dEaqqhog5ncy/WTt9+/gFM=",
			"path": "github.com/aws/aws-sdk-go/private/protocol/rest",
			"revision": "be4fa13e47938e4801fada8c8ca3d1867ad3dcb3",
			"revisionTime": "2017-06-02T18:54:01Z",
			"version": "v1.8.34",
			"versionExact": "v1.8.34"
		},
		{
			"checksumSHA1": "ODo+ko8D6unAxZuN1jGzMcN4QCc=",
			"path": "github.com/aws/aws-sdk-go/private/protocol/restxml",
			"revision": "be4fa13e47938e4801fada8c8ca3d1867ad3dcb3",
			"revisionTime": "2017-06-02T18:54:01Z",
			"version": "v1.8.34",
			"versionExact": "v1.8.34"
		},
		{
			"checksumSHA1": "0qYPUga28aQVkxZgBR3Z86AbGUQ=",
			"path": "github.com/aws/aws-sdk-go/private/protocol/xml/xmlutil",
			"revision": "be4fa13e47938e4801fada8c8ca3d1867ad3dcb3",
			"revisionTime": "2017-06-02T18:54:01Z",
			"version": "v1.8.34",
			"versionExact": "v1.8.34"
		},
		{
			"checksumSHA1": "krqUUMDYRN2ohYcumxZl8BTR5EQ=",
			"path": "github.com/aws/aws-sdk-go/service/s3",
			"revision": "be4fa13e47938e4801fada8c8ca3d1867ad3dcb3",
			"revisionTime": "2017-06-02T18:54:01Z",
			"version": "v1.8.34",
			"versionExact": "v1.8.34"
		},
		{
			"checksumSHA1": "VH5y62f+SDyEIqnTibiPtQ687i8=",
			"path": "github.com/aws/aws-sdk-go/service/sts",
			"revision": "be4fa13e47938e4801fada8c8ca3d1867ad3dcb3",
			"revisionTime": "2017-06-02T18:54:01Z",
			"version": "v1.8.34",
			"versionExact": "v1.8.34"
		},
		{
			"checksumSHA1": "nqw2Qn5xUklssHTubS5HDvEL9L4=",
			"path": "github.com/bgentry/go-netrc/netrc",
			"revision": "9fd32a8b3d3d3f9d43c341bfe098430e07609480",
			"revisionTime": "2014-04-22T17:41:19Z"
		},
		{
			"checksumSHA1": "oTmBS67uxM6OXB/+OJUAG9LK4jw=",
			"path": "github.com/bgentry/speakeasy",
			"revision": "4aabc24848ce5fd31929f7d1e4ea74d3709c14cd",
			"revisionTime": "2017-04-17T20:07:03Z"
		},
		{
			"checksumSHA1": "OT4XN9z5k69e2RsMSpwW74B+yk4=",
			"path": "github.com/blang/semver",
			"revision": "2ee87856327ba09384cabd113bc6b5d174e9ec0f",
			"revisionTime": "2017-07-27T06:48:18Z"
		},
		{
			"checksumSHA1": "dvabztWVQX8f6oMLRyv4dLH+TGY=",
			"path": "github.com/davecgh/go-spew/spew",
			"revision": "346938d642f2ec3594ed81d874461961cd0faa76",
			"revisionTime": "2016-10-29T20:57:26Z"
		},
		{
			"checksumSHA1": "yDQQpeUxwqB3C+4opweg6znWJQk=",
			"comment": "v2.4.0-11-gf219341",
			"path": "github.com/dgrijalva/jwt-go",
			"revision": "f0777076321ab64f6efc15a82d9d23b98539b943",
			"revisionTime": "2016-06-17T17:01:58Z"
		},
		{
			"checksumSHA1": "vI06gXltt7k8zik7bOZvG2PmfYo=",
			"path": "github.com/dimchansky/utfbom",
			"revision": "6c6132ff69f0f6c088739067407b5d32c52e1d0f",
			"revisionTime": "2017-03-28T06:13:12Z"
		},
		{
			"checksumSHA1": "BCv50o5pDkoSG3vYKOSai1Z8p3w=",
			"path": "github.com/fsouza/go-dockerclient",
			"revision": "1d4f4ae73768d3ca16a6fb964694f58dc5eba601",
			"revisionTime": "2016-04-27T17:25:47Z",
			"tree": true
		},
		{
			"checksumSHA1": "1K+xrZ1PBez190iGt5OnMtGdih4=",
			"comment": "v1.8.6",
			"path": "github.com/go-ini/ini",
			"revision": "766e555c68dc8bda90d197ee8946c37519c19409",
			"revisionTime": "2017-01-17T13:00:17Z"
		},
		{
			"checksumSHA1": "yqF125xVSkmfLpIVGrLlfE05IUk=",
			"path": "github.com/golang/protobuf/proto",
			"revision": "130e6b02ab059e7b717a096f397c5b60111cae74",
			"revisionTime": "2017-09-20T22:06:47Z"
		},
		{
			"checksumSHA1": "VfkiItDBFFkZluaAMAzJipDXNBY=",
			"path": "github.com/golang/protobuf/ptypes",
			"revision": "130e6b02ab059e7b717a096f397c5b60111cae74",
			"revisionTime": "2017-09-20T22:06:47Z"
		},
		{
			"checksumSHA1": "UB9scpDxeFjQe5tEthuR4zCLRu4=",
			"path": "github.com/golang/protobuf/ptypes/any",
			"revision": "130e6b02ab059e7b717a096f397c5b60111cae74",
			"revisionTime": "2017-09-20T22:06:47Z"
		},
		{
			"checksumSHA1": "hUjAj0dheFVDl84BAnSWj9qy2iY=",
			"path": "github.com/golang/protobuf/ptypes/duration",
			"revision": "130e6b02ab059e7b717a096f397c5b60111cae74",
			"revisionTime": "2017-09-20T22:06:47Z"
		},
		{
			"checksumSHA1": "O2ItP5rmfrgxPufhjJXbFlXuyL8=",
			"path": "github.com/golang/protobuf/ptypes/timestamp",
			"revision": "130e6b02ab059e7b717a096f397c5b60111cae74",
			"revisionTime": "2017-09-20T22:06:47Z"
		},
		{
			"checksumSHA1": "Y80EASFjCaCxHdfPxmN4Wc2n1BM=",
			"path": "github.com/google/uuid",
			"revision": "7e072fc3a7be179aee6d3359e46015aa8c995314",
			"revisionTime": "2017-08-14T14:36:39Z"
		},
		{
			"checksumSHA1": "cdOCt0Yb+hdErz8NAQqayxPmRsY=",
			"path": "github.com/hashicorp/errwrap",
			"revision": "7554cd9344cec97297fa6649b055a8c98c2a1e55"
		},
		{
			"checksumSHA1": "b8F628srIitj5p7Y130xc9k0QWs=",
			"path": "github.com/hashicorp/go-cleanhttp",
			"revision": "3573b8b52aa7b37b9358d966a898feb387f62437",
			"revisionTime": "2017-02-11T01:34:15Z"
		},
		{
			"checksumSHA1": "brThpsw/3IsIiU92V6YzqxRjqJU=",
			"path": "github.com/hashicorp/go-getter",
			"revision": "64040d90d4ab861e7e833d689dc76a0f176d8dec",
			"revisionTime": "2018-02-26T18:37:29Z"
		},
		{
			"checksumSHA1": "9J+kDr29yDrwsdu2ULzewmqGjpA=",
			"path": "github.com/hashicorp/go-getter/helper/url",
			"revision": "c3d66e76678dce180a7b452653472f949aedfbcd",
			"revisionTime": "2017-02-07T21:55:32Z"
		},
		{
			"checksumSHA1": "0OUXdKhaE6TzpHevY0VFlAA5YJ8=",
			"path": "github.com/hashicorp/go-hclog",
			"revision": "8105cc0a3736cc153a2025f5d0d91b80045fc9ff",
			"revisionTime": "2017-09-03T16:32:58Z"
		},
		{
			"checksumSHA1": "lrSl49G23l6NhfilxPM0XFs5rZo=",
			"path": "github.com/hashicorp/go-multierror",
			"revision": "d30f09973e19c1dfcd120b2d9c4f168e68d6b5d5"
		},
		{
			"checksumSHA1": "R6me0jVmcT/OPo80Fe0qo5fRwHc=",
			"path": "github.com/hashicorp/go-plugin",
			"revision": "a5174f84d7f8ff00fb07ab4ef1f380d32eee0e63",
			"revisionTime": "2017-08-16T15:18:19Z"
		},
		{
			"checksumSHA1": "85XUnluYJL7F55ptcwdmN8eSOsk=",
			"path": "github.com/hashicorp/go-uuid",
			"revision": "36289988d83ca270bc07c234c36f364b0dd9c9a7"
		},
		{
			"checksumSHA1": "EcZfls6vcqjasWV/nBlu+C+EFmc=",
			"path": "github.com/hashicorp/go-version",
			"revision": "e96d3840402619007766590ecea8dd7af1292276",
			"revisionTime": "2016-10-31T18:26:05Z"
		},
		{
			"checksumSHA1": "o3XZZdOnSnwQSpYw215QV75ZDeI=",
			"path": "github.com/hashicorp/hcl",
			"revision": "a4b07c25de5ff55ad3b8936cea69a79a3d95a855",
			"revisionTime": "2017-05-04T19:02:34Z"
		},
		{
			"checksumSHA1": "XQmjDva9JCGGkIecOgwtBEMCJhU=",
			"path": "github.com/hashicorp/hcl/hcl/ast",
			"revision": "a4b07c25de5ff55ad3b8936cea69a79a3d95a855",
			"revisionTime": "2017-05-04T19:02:34Z"
		},
		{
			"checksumSHA1": "teokXoyRXEJ0vZHOWBD11l5YFNI=",
			"path": "github.com/hashicorp/hcl/hcl/parser",
			"revision": "a4b07c25de5ff55ad3b8936cea69a79a3d95a855",
			"revisionTime": "2017-05-04T19:02:34Z"
		},
		{
			"checksumSHA1": "z6wdP4mRw4GVjShkNHDaOWkbxS0=",
			"path": "github.com/hashicorp/hcl/hcl/scanner",
			"revision": "a4b07c25de5ff55ad3b8936cea69a79a3d95a855",
			"revisionTime": "2017-05-04T19:02:34Z"
		},
		{
			"checksumSHA1": "oS3SCN9Wd6D8/LG0Yx1fu84a7gI=",
			"path": "github.com/hashicorp/hcl/hcl/strconv",
			"revision": "a4b07c25de5ff55ad3b8936cea69a79a3d95a855",
			"revisionTime": "2017-05-04T19:02:34Z"
		},
		{
			"checksumSHA1": "c6yprzj06ASwCo18TtbbNNBHljA=",
			"path": "github.com/hashicorp/hcl/hcl/token",
			"revision": "a4b07c25de5ff55ad3b8936cea69a79a3d95a855",
			"revisionTime": "2017-05-04T19:02:34Z"
		},
		{
			"checksumSHA1": "PwlfXt7mFS8UYzWxOK5DOq0yxS0=",
			"path": "github.com/hashicorp/hcl/json/parser",
			"revision": "a4b07c25de5ff55ad3b8936cea69a79a3d95a855",
			"revisionTime": "2017-05-04T19:02:34Z"
		},
		{
			"checksumSHA1": "YdvFsNOMSWMLnY6fcliWQa0O5Fw=",
			"path": "github.com/hashicorp/hcl/json/scanner",
			"revision": "a4b07c25de5ff55ad3b8936cea69a79a3d95a855",
			"revisionTime": "2017-05-04T19:02:34Z"
		},
		{
			"checksumSHA1": "fNlXQCQEnb+B3k5UDL/r15xtSJY=",
			"path": "github.com/hashicorp/hcl/json/token",
			"revision": "a4b07c25de5ff55ad3b8936cea69a79a3d95a855",
			"revisionTime": "2017-05-04T19:02:34Z"
		},
		{
			"checksumSHA1": "BRJaQcKriVKEirVC7YxBxPufQF0=",
			"path": "github.com/hashicorp/hcl2/gohcl",
			"revision": "998a3053e207853cf21b90e451772fbecfd1d1bc",
			"revisionTime": "2018-02-27T15:54:56Z"
		},
		{
			"checksumSHA1": "8WGegGBHF0jpEtTECIYLhyKDlV4=",
			"path": "github.com/hashicorp/hcl2/hcl",
			"revision": "998a3053e207853cf21b90e451772fbecfd1d1bc",
			"revisionTime": "2018-02-27T15:54:56Z"
		},
		{
			"checksumSHA1": "DBtGa0Ki9o5LM9VbvN3C6ca30uk=",
			"path": "github.com/hashicorp/hcl2/hcl/hclsyntax",
			"revision": "998a3053e207853cf21b90e451772fbecfd1d1bc",
			"revisionTime": "2018-02-27T15:54:56Z"
		},
		{
			"checksumSHA1": "rO5UMfg6RZZmFT+cVY6enj+Z6FQ=",
			"path": "github.com/hashicorp/hcl2/hcl/json",
			"revision": "998a3053e207853cf21b90e451772fbecfd1d1bc",
			"revisionTime": "2018-02-27T15:54:56Z"
		},
		{
			"checksumSHA1": "672O/GQ9z+OFsG3eHLKq1yg3ZGM=",
			"path": "github.com/hashicorp/hcl2/hcldec",
			"revision": "998a3053e207853cf21b90e451772fbecfd1d1bc",
			"revisionTime": "2018-02-27T15:54:56Z"
		},
		{
			"checksumSHA1": "IzmftuG99BqNhbFGhxZaGwtiMtM=",
			"path": "github.com/hashicorp/hcl2/hclparse",
			"revision": "998a3053e207853cf21b90e451772fbecfd1d1bc",
			"revisionTime": "2018-02-27T15:54:56Z"
		},
		{
			"checksumSHA1": "M09yxoBoCEtG7EcHR8aEWLzMMJc=",
			"path": "github.com/hashicorp/hil",
			"revision": "fac2259da677551de1fb92b844c4d020a38d8468",
			"revisionTime": "2017-05-12T21:33:05Z"
		},
		{
			"checksumSHA1": "0S0KeBcfqVFYBPeZkuJ4fhQ5mCA=",
			"path": "github.com/hashicorp/hil/ast",
			"revision": "fac2259da677551de1fb92b844c4d020a38d8468",
			"revisionTime": "2017-05-12T21:33:05Z"
		},
		{
			"checksumSHA1": "P5PZ3k7SmqWmxgJ8Q0gLzeNpGhE=",
			"path": "github.com/hashicorp/hil/parser",
			"revision": "fac2259da677551de1fb92b844c4d020a38d8468",
			"revisionTime": "2017-05-12T21:33:05Z"
		},
		{
			"checksumSHA1": "DC1k5kOua4oFqmo+JRt0YzfP44o=",
			"path": "github.com/hashicorp/hil/scanner",
			"revision": "fac2259da677551de1fb92b844c4d020a38d8468",
			"revisionTime": "2017-05-12T21:33:05Z"
		},
		{
			"checksumSHA1": "vt+P9D2yWDO3gdvdgCzwqunlhxU=",
			"path": "github.com/hashicorp/logutils",
			"revision": "0dc08b1671f34c4250ce212759ebd880f743d883",
			"revisionTime": "2015-06-09T07:04:31Z"
		},
		{
			"checksumSHA1": "D2qVXjDywJu6wLj/4NCTsFnRrvw=",
			"path": "github.com/hashicorp/terraform/config",
			"revision": "3802b14260603f90c7a1faf55994dcc8933e2069",
			"revisionTime": "2018-01-31T20:48:39Z",
			"version": "=v0.11.3",
			"versionExact": "v0.11.3"
		},
		{
			"checksumSHA1": "WzQP2WfiCYlaALKZVqEFsxZsG1o=",
			"path": "github.com/hashicorp/terraform/config/configschema",
			"revision": "3802b14260603f90c7a1faf55994dcc8933e2069",
			"revisionTime": "2018-01-31T20:48:39Z",
			"version": "=v0.11.3",
			"versionExact": "v0.11.3"
		},
		{
			"checksumSHA1": "3V7300kyZF+AGy/cOKV0+P6M3LY=",
			"path": "github.com/hashicorp/terraform/config/hcl2shim",
			"revision": "3802b14260603f90c7a1faf55994dcc8933e2069",
			"revisionTime": "2018-01-31T20:48:39Z",
			"version": "=v0.11.3",
			"versionExact": "v0.11.3"
		},
		{
			"checksumSHA1": "7+cYlhS0+Z/xYUzYQft8Wibs1GA=",
			"path": "github.com/hashicorp/terraform/config/module",
			"revision": "3802b14260603f90c7a1faf55994dcc8933e2069",
			"revisionTime": "2018-01-31T20:48:39Z",
			"version": "=v0.11.3",
			"versionExact": "v0.11.3"
		},
		{
			"checksumSHA1": "mPbjVPD2enEey45bP4M83W2AxlY=",
			"path": "github.com/hashicorp/terraform/dag",
			"revision": "3802b14260603f90c7a1faf55994dcc8933e2069",
			"revisionTime": "2018-01-31T20:48:39Z",
			"version": "=v0.11.3",
			"versionExact": "v0.11.3"
		},
		{
			"checksumSHA1": "P8gNPDuOzmiK4Lz9xG7OBy4Rlm8=",
			"path": "github.com/hashicorp/terraform/flatmap",
			"revision": "3802b14260603f90c7a1faf55994dcc8933e2069",
			"revisionTime": "2018-01-31T20:48:39Z",
			"version": "=v0.11.3",
			"versionExact": "v0.11.3"
		},
		{
			"checksumSHA1": "zx5DLo5aV0xDqxGTzSibXg7HHAA=",
			"path": "github.com/hashicorp/terraform/helper/acctest",
			"revision": "3802b14260603f90c7a1faf55994dcc8933e2069",
			"revisionTime": "2018-01-31T20:48:39Z",
			"version": "=v0.11.3",
			"versionExact": "v0.11.3"
		},
		{
			"checksumSHA1": "uT6Q9RdSRAkDjyUgQlJ2XKJRab4=",
			"path": "github.com/hashicorp/terraform/helper/config",
			"revision": "3802b14260603f90c7a1faf55994dcc8933e2069",
			"revisionTime": "2018-01-31T20:48:39Z",
			"version": "=v0.11.3",
			"versionExact": "v0.11.3"
		},
		{
			"checksumSHA1": "KNvbU1r5jv0CBeQLnEtDoL3dRtc=",
			"path": "github.com/hashicorp/terraform/helper/hashcode",
			"revision": "3802b14260603f90c7a1faf55994dcc8933e2069",
			"revisionTime": "2018-01-31T20:48:39Z",
			"version": "=v0.11.3",
			"versionExact": "v0.11.3"
		},
		{
			"checksumSHA1": "B267stWNQd0/pBTXHfI/tJsxzfc=",
			"path": "github.com/hashicorp/terraform/helper/hilmapstructure",
			"revision": "3802b14260603f90c7a1faf55994dcc8933e2069",
			"revisionTime": "2018-01-31T20:48:39Z",
			"version": "=v0.11.3",
			"versionExact": "v0.11.3"
		},
		{
			"checksumSHA1": "BAXV9ruAyno3aFgwYI2/wWzB2Gc=",
			"path": "github.com/hashicorp/terraform/helper/logging",
			"revision": "3802b14260603f90c7a1faf55994dcc8933e2069",
			"revisionTime": "2018-01-31T20:48:39Z",
			"version": "=v0.11.3",
			"versionExact": "v0.11.3"
		},
		{
			"checksumSHA1": "twkFd4x71kBnDfrdqO5nhs8dMOY=",
			"path": "github.com/hashicorp/terraform/helper/mutexkv",
			"revision": "3802b14260603f90c7a1faf55994dcc8933e2069",
			"revisionTime": "2018-01-31T20:48:39Z",
			"version": "=v0.11.3",
			"versionExact": "v0.11.3"
		},
		{
			"checksumSHA1": "9d4zouxtH24HFa6RuUdq7lG3tgQ=",
			"path": "github.com/hashicorp/terraform/helper/resource",
			"revision": "3802b14260603f90c7a1faf55994dcc8933e2069",
			"revisionTime": "2018-01-31T20:48:39Z",
			"version": "=v0.11.3",
			"versionExact": "v0.11.3"
		},
		{
			"checksumSHA1": "Hnaw+m7E6HQ+me3G/p6pMLU7SXk=",
			"path": "github.com/hashicorp/terraform/helper/schema",
			"revision": "3802b14260603f90c7a1faf55994dcc8933e2069",
			"revisionTime": "2018-01-31T20:48:39Z",
			"version": "=v0.11.3",
			"versionExact": "v0.11.3"
		},
		{
			"checksumSHA1": "Fzbv+N7hFXOtrR6E7ZcHT3jEE9s=",
			"path": "github.com/hashicorp/terraform/helper/structure",
			"revision": "3802b14260603f90c7a1faf55994dcc8933e2069",
			"revisionTime": "2018-01-31T20:48:39Z",
			"version": "=v0.11.3",
			"versionExact": "v0.11.3"
		},
		{
			"checksumSHA1": "6O4zxgqAD+QZm6plsIfl4MH310Q=",
			"path": "github.com/hashicorp/terraform/helper/validation",
			"revision": "3802b14260603f90c7a1faf55994dcc8933e2069",
			"revisionTime": "2018-01-31T20:48:39Z",
			"version": "=v0.11.3",
			"versionExact": "v0.11.3"
		},
		{
			"checksumSHA1": "yFWmdS6yEJZpRJzUqd/mULqCYGk=",
			"path": "github.com/hashicorp/terraform/moduledeps",
			"revision": "3802b14260603f90c7a1faf55994dcc8933e2069",
			"revisionTime": "2018-01-31T20:48:39Z",
			"version": "=v0.11.3",
			"versionExact": "v0.11.3"
		},
		{
			"checksumSHA1": "DqaoG++NXRCfvH/OloneLWrM+3k=",
			"path": "github.com/hashicorp/terraform/plugin",
			"revision": "3802b14260603f90c7a1faf55994dcc8933e2069",
			"revisionTime": "2018-01-31T20:48:39Z",
			"version": "=v0.11.3",
			"versionExact": "v0.11.3"
		},
		{
			"checksumSHA1": "zSwwe4v/eJEBO1m1fLIeroxRbxE=",
			"path": "github.com/hashicorp/terraform/plugin/discovery",
			"revision": "3802b14260603f90c7a1faf55994dcc8933e2069",
			"revisionTime": "2018-01-31T20:48:39Z",
			"version": "=v0.11.3",
			"versionExact": "v0.11.3"
		},
		{
			"checksumSHA1": "R6kmKI5Yetjs3Jwp1NjsetpUzJQ=",
			"path": "github.com/hashicorp/terraform/registry",
			"revision": "dc8036636ae76c7a7d1a7bd4e0ee09686a216a3b",
			"revisionTime": "2018-02-27T16:38:55Z"
		},
		{
			"checksumSHA1": "cR87P4V5aiEfvF+1qoBi2JQyQS4=",
			"path": "github.com/hashicorp/terraform/registry/regsrc",
			"revision": "3802b14260603f90c7a1faf55994dcc8933e2069",
			"revisionTime": "2018-01-31T20:48:39Z",
			"version": "=v0.11.3",
			"versionExact": "v0.11.3"
		},
		{
			"checksumSHA1": "y9IXgIJQq9XNy1zIYUV2Kc0KsnA=",
			"path": "github.com/hashicorp/terraform/registry/response",
			"revision": "3802b14260603f90c7a1faf55994dcc8933e2069",
			"revisionTime": "2018-01-31T20:48:39Z",
			"version": "=v0.11.3",
			"versionExact": "v0.11.3"
		},
		{
			"checksumSHA1": "VXlzRRDVOqeMvnnrbUcR9H64OA4=",
			"path": "github.com/hashicorp/terraform/svchost",
			"revision": "3802b14260603f90c7a1faf55994dcc8933e2069",
			"revisionTime": "2018-01-31T20:48:39Z",
			"version": "=v0.11.3",
			"versionExact": "v0.11.3"
		},
		{
			"checksumSHA1": "GzcKNlFL0N77JVjU8qbltXE4R3k=",
			"path": "github.com/hashicorp/terraform/svchost/auth",
			"revision": "3802b14260603f90c7a1faf55994dcc8933e2069",
			"revisionTime": "2018-01-31T20:48:39Z",
			"version": "=v0.11.3",
			"versionExact": "v0.11.3"
		},
		{
			"checksumSHA1": "Y4t8+iBORq8ll8t6tmwUozq3FGk=",
			"path": "github.com/hashicorp/terraform/svchost/disco",
			"revision": "3802b14260603f90c7a1faf55994dcc8933e2069",
			"revisionTime": "2018-01-31T20:48:39Z",
			"version": "=v0.11.3",
			"versionExact": "v0.11.3"
		},
		{
			"checksumSHA1": "4iyhUJFJqtCont3sddyqSD3DFWg=",
			"path": "github.com/hashicorp/terraform/terraform",
			"revision": "3802b14260603f90c7a1faf55994dcc8933e2069",
			"revisionTime": "2018-01-31T20:48:39Z",
			"version": "=v0.11.3",
			"versionExact": "v0.11.3"
		},
		{
			"checksumSHA1": "+K+oz9mMTmQMxIA3KVkGRfjvm9I=",
			"path": "github.com/hashicorp/terraform/tfdiags",
			"revision": "3802b14260603f90c7a1faf55994dcc8933e2069",
			"revisionTime": "2018-01-31T20:48:39Z",
			"version": "=v0.11.3",
			"versionExact": "v0.11.3"
		},
		{
			"checksumSHA1": "R43En+SNnXiSxTUecrW58Ohprmc=",
			"path": "github.com/hashicorp/terraform/version",
			"revision": "3802b14260603f90c7a1faf55994dcc8933e2069",
			"revisionTime": "2018-01-31T20:48:39Z",
			"version": "=v0.11.3",
			"versionExact": "v0.11.3"
		},
		{
			"checksumSHA1": "ZhK6IO2XN81Y+3RAjTcVm1Ic7oU=",
			"path": "github.com/hashicorp/yamux",
			"revision": "d1caa6c97c9fc1cc9e83bbe34d0603f9ff0ce8bd",
			"revisionTime": "2016-07-20T23:31:40Z"
		},
		{
			"checksumSHA1": "0ZrwvB6KoGPj2PoDNSEJwxQ6Mog=",
			"comment": "0.2.2-2-gc01cf91",
			"path": "github.com/jmespath/go-jmespath",
			"revision": "bd40a432e4c76585ef6b72d3fd96fb9b6dc7b68d",
			"revisionTime": "2016-08-03T19:07:31Z"
		},
		{
			"checksumSHA1": "T9E+5mKBQ/BX4wlNxgaPfetxdeI=",
			"path": "github.com/marstr/guid",
			"revision": "8bdf7d1a087ccc975cf37dd6507da50698fd19ca",
			"revisionTime": "2017-04-27T23:51:15Z"
		},
		{
			"checksumSHA1": "y/A5iuvwjytQE2CqVuphQRXR2nI=",
			"path": "github.com/mattn/go-isatty",
			"revision": "a5cdd64afdee435007ee3e9f6ed4684af949d568",
			"revisionTime": "2017-09-25T05:49:04Z"
		},
		{
			"checksumSHA1": "UIqCj7qI0hhIMpAhS9YYqs2jD48=",
			"path": "github.com/mitchellh/cli",
			"revision": "65fcae5817c8600da98ada9d7edf26dd1a84837b",
			"revisionTime": "2017-09-08T18:10:43Z"
		},
		{
			"checksumSHA1": "guxbLo8KHHBeM0rzou4OTzzpDNs=",
			"path": "github.com/mitchellh/copystructure",
			"revision": "5af94aef99f597e6a9e1f6ac6be6ce0f3c96b49d",
			"revisionTime": "2016-10-13T19:53:42Z"
		},
		{
			"checksumSHA1": "V/quM7+em2ByJbWBLOsEwnY3j/Q=",
			"path": "github.com/mitchellh/go-homedir",
			"revision": "b8bc1bf767474819792c23f32d8286a45736f1c6",
			"revisionTime": "2016-12-03T19:45:07Z"
		},
		{
			"checksumSHA1": "6TBW88DSxRHf4WvOC9K5ilBZx/8=",
			"path": "github.com/mitchellh/go-testing-interface",
			"revision": "9a441910b16872f7b8283682619b3761a9aa2222",
			"revisionTime": "2017-07-30T05:09:07Z"
		},
		{
			"checksumSHA1": "L3leymg2RT8hFl5uL+5KP/LpBkg=",
			"path": "github.com/mitchellh/go-wordwrap",
			"revision": "ad45545899c7b13c020ea92b2072220eefad42b8",
			"revisionTime": "2015-03-14T17:03:34Z"
		},
		{
			"checksumSHA1": "xyoJKalfQwTUN1qzZGQKWYAwl0A=",
			"path": "github.com/mitchellh/hashstructure",
			"revision": "6b17d669fac5e2f71c16658d781ec3fdd3802b69"
		},
		{
			"checksumSHA1": "MlX15lJuV8DYARX5RJY8rqrSEWQ=",
			"path": "github.com/mitchellh/mapstructure",
			"revision": "53818660ed4955e899c0bcafa97299a388bd7c8e",
			"revisionTime": "2017-03-07T20:11:23Z"
		},
		{
			"checksumSHA1": "vBpuqNfSTZcAR/0tP8tNYacySGs=",
			"path": "github.com/mitchellh/reflectwalk",
			"revision": "92573fe8d000a145bfebc03a16bc22b34945867f",
			"revisionTime": "2016-10-03T17:45:16Z"
		},
		{
			"checksumSHA1": "rTNABfFJ9wtLQRH8uYNkEZGQOrY=",
			"path": "github.com/posener/complete",
			"revision": "88e59760adaddb8276c9b15511302890690e2dae",
			"revisionTime": "2017-09-08T12:52:45Z"
		},
		{
			"checksumSHA1": "NB7uVS0/BJDmNu68vPAlbrq4TME=",
			"path": "github.com/posener/complete/cmd",
			"revision": "88e59760adaddb8276c9b15511302890690e2dae",
			"revisionTime": "2017-09-08T12:52:45Z"
		},
		{
			"checksumSHA1": "Hwojin3GxRyKwPAiz5r7UszqkPc=",
			"path": "github.com/posener/complete/cmd/install",
			"revision": "88e59760adaddb8276c9b15511302890690e2dae",
			"revisionTime": "2017-09-08T12:52:45Z"
		},
		{
			"checksumSHA1": "DMo94FwJAm9ZCYCiYdJU2+bh4no=",
			"path": "github.com/posener/complete/match",
			"revision": "88e59760adaddb8276c9b15511302890690e2dae",
			"revisionTime": "2017-09-08T12:52:45Z"
		},
		{
			"checksumSHA1": "u5s2PZ7fzCOqQX7bVPf9IJ+qNLQ=",
			"path": "github.com/rancher/go-rancher",
			"revision": "ec24b7f12fca9f78fbfcd62a0ea8bce14ade8792",
			"revisionTime": "2017-04-07T04:09:43Z"
		},
		{
			"checksumSHA1": "zmC8/3V4ls53DJlNTKDZwPSC/dA=",
			"path": "github.com/satori/go.uuid",
			"revision": "b061729afc07e77a8aa4fad0a2fd840958f1942a",
			"revisionTime": "2016-09-27T10:08:44Z"
		},
		{
			"checksumSHA1": "iqUXcP3VA+G1/gVLRpQpBUt/BuA=",
			"path": "github.com/satori/uuid",
			"revision": "b061729afc07e77a8aa4fad0a2fd840958f1942a",
			"revisionTime": "2016-09-27T10:08:44Z"
		},
		{
			"checksumSHA1": "qgMa75aMGbkFY0jIqqqgVnCUoNA=",
			"path": "github.com/ulikunitz/xz",
			"revision": "0c6b41e72360850ca4f98dc341fd999726ea007f",
			"revisionTime": "2017-06-05T21:53:11Z"
		},
		{
			"checksumSHA1": "vjnTkzNrMs5Xj6so/fq0mQ6dT1c=",
			"path": "github.com/ulikunitz/xz/internal/hash",
			"revision": "0c6b41e72360850ca4f98dc341fd999726ea007f",
			"revisionTime": "2017-06-05T21:53:11Z"
		},
		{
			"checksumSHA1": "m0pm57ASBK/CTdmC0ppRHO17mBs=",
			"path": "github.com/ulikunitz/xz/internal/xlog",
			"revision": "0c6b41e72360850ca4f98dc341fd999726ea007f",
			"revisionTime": "2017-06-05T21:53:11Z"
		},
		{
			"checksumSHA1": "2vZw6zc8xuNlyVz2QKvdlNSZQ1U=",
			"path": "github.com/ulikunitz/xz/lzma",
			"revision": "0c6b41e72360850ca4f98dc341fd999726ea007f",
			"revisionTime": "2017-06-05T21:53:11Z"
		},
		{
			"checksumSHA1": "LUk2yLGjAYyMRDhFHxfMCee4u70=",
			"path": "github.com/zclconf/go-cty/cty",
			"revision": "7166230c635fa24bbe613c5a53e75ad15c42c059",
			"revisionTime": "2018-02-27T16:32:37Z"
		},
		{
			"checksumSHA1": "gDpi8g5VxCRM3JKm/kaYlGdFUdQ=",
			"path": "github.com/zclconf/go-cty/cty/convert",
			"revision": "7166230c635fa24bbe613c5a53e75ad15c42c059",
			"revisionTime": "2018-02-27T16:32:37Z"
		},
		{
			"checksumSHA1": "TU21yqpRZdbEbH8pp4I5YsQa00E=",
			"path": "github.com/zclconf/go-cty/cty/function",
			"revision": "7166230c635fa24bbe613c5a53e75ad15c42c059",
			"revisionTime": "2018-02-27T16:32:37Z"
		},
		{
			"checksumSHA1": "4R+DQqBew6i9a4lYiLZW1OXVwTI=",
			"path": "github.com/zclconf/go-cty/cty/function/stdlib",
			"revision": "7166230c635fa24bbe613c5a53e75ad15c42c059",
			"revisionTime": "2018-02-27T16:32:37Z"
		},
		{
			"checksumSHA1": "tmCzwfNXOEB1sSO7TKVzilb2vjA=",
			"path": "github.com/zclconf/go-cty/cty/gocty",
			"revision": "7166230c635fa24bbe613c5a53e75ad15c42c059",
			"revisionTime": "2018-02-27T16:32:37Z"
		},
		{
			"checksumSHA1": "1ApmO+Q33+Oem/3f6BU6sztJWNc=",
			"path": "github.com/zclconf/go-cty/cty/json",
			"revision": "7166230c635fa24bbe613c5a53e75ad15c42c059",
			"revisionTime": "2018-02-27T16:32:37Z"
		},
		{
			"checksumSHA1": "y5Sk+n6SOspFj8mlyb8swr4DMIs=",
			"path": "github.com/zclconf/go-cty/cty/set",
			"revision": "7166230c635fa24bbe613c5a53e75ad15c42c059",
			"revisionTime": "2018-02-27T16:32:37Z"
		},
		{
			"checksumSHA1": "vE43s37+4CJ2CDU6TlOUOYE0K9c=",
			"path": "golang.org/x/crypto/bcrypt",
			"revision": "9477e0b78b9ac3d0b03822fd95422e2fe07627cd",
			"revisionTime": "2016-10-31T15:37:30Z"
		},
		{
			"checksumSHA1": "JsJdKXhz87gWenMwBeejTOeNE7k=",
			"path": "golang.org/x/crypto/blowfish",
			"revision": "9477e0b78b9ac3d0b03822fd95422e2fe07627cd",
			"revisionTime": "2016-10-31T15:37:30Z"
		},
		{
			"checksumSHA1": "TT1rac6kpQp2vz24m5yDGUNQ/QQ=",
			"path": "golang.org/x/crypto/cast5",
			"revision": "b176d7def5d71bdd214203491f89843ed217f420",
			"revisionTime": "2017-07-23T04:49:35Z"
		},
		{
			"checksumSHA1": "C1KKOxFoW7/W/NFNpiXK+boguNo=",
			"path": "golang.org/x/crypto/curve25519",
			"revision": "453249f01cfeb54c3d549ddb75ff152ca243f9d8",
			"revisionTime": "2017-02-08T20:51:15Z"
		},
		{
			"checksumSHA1": "wGb//LjBPNxYHqk+dcLo7BjPXK8=",
			"path": "golang.org/x/crypto/ed25519",
			"revision": "b8a2a83acfe6e6770b75de42d5ff4c67596675c0",
			"revisionTime": "2017-01-13T19:21:00Z"
		},
		{
			"checksumSHA1": "LXFcVx8I587SnWmKycSDEq9yvK8=",
			"path": "golang.org/x/crypto/ed25519/internal/edwards25519",
			"revision": "b8a2a83acfe6e6770b75de42d5ff4c67596675c0",
			"revisionTime": "2017-01-13T19:21:00Z"
		},
		{
			"checksumSHA1": "IIhFTrLlmlc6lEFSitqi4aw2lw0=",
			"path": "golang.org/x/crypto/openpgp",
			"revision": "b176d7def5d71bdd214203491f89843ed217f420",
			"revisionTime": "2017-07-23T04:49:35Z"
		},
		{
			"checksumSHA1": "olOKkhrdkYQHZ0lf1orrFQPQrv4=",
			"path": "golang.org/x/crypto/openpgp/armor",
			"revision": "b176d7def5d71bdd214203491f89843ed217f420",
			"revisionTime": "2017-07-23T04:49:35Z"
		},
		{
			"checksumSHA1": "eo/KtdjieJQXH7Qy+faXFcF70ME=",
			"path": "golang.org/x/crypto/openpgp/elgamal",
			"revision": "b176d7def5d71bdd214203491f89843ed217f420",
			"revisionTime": "2017-07-23T04:49:35Z"
		},
		{
			"checksumSHA1": "rlxVSaGgqdAgwblsErxTxIfuGfg=",
			"path": "golang.org/x/crypto/openpgp/errors",
			"revision": "b176d7def5d71bdd214203491f89843ed217f420",
			"revisionTime": "2017-07-23T04:49:35Z"
		},
		{
			"checksumSHA1": "Pq88+Dgh04UdXWZN6P+bLgYnbRc=",
			"path": "golang.org/x/crypto/openpgp/packet",
			"revision": "b176d7def5d71bdd214203491f89843ed217f420",
			"revisionTime": "2017-07-23T04:49:35Z"
		},
		{
			"checksumSHA1": "s2qT4UwvzBSkzXuiuMkowif1Olw=",
			"path": "golang.org/x/crypto/openpgp/s2k",
			"revision": "b176d7def5d71bdd214203491f89843ed217f420",
			"revisionTime": "2017-07-23T04:49:35Z"
		},
		{
			"checksumSHA1": "fsrFs762jlaILyqqQImS1GfvIvw=",
			"path": "golang.org/x/crypto/ssh",
			"revision": "453249f01cfeb54c3d549ddb75ff152ca243f9d8",
			"revisionTime": "2017-02-08T20:51:15Z"
		},
		{
			"checksumSHA1": "dr5+PfIRzXeN+l1VG+s0lea9qz8=",
			"path": "golang.org/x/net/context",
			"revision": "0a9397675ba34b2845f758fe3cd68828369c6517",
			"revisionTime": "2017-07-19T03:24:12Z"
		},
		{
			"checksumSHA1": "vqc3a+oTUGX8PmD0TS+qQ7gmN8I=",
			"path": "golang.org/x/net/html",
			"revision": "1c05540f6879653db88113bc4a2b70aec4bd491f",
			"revisionTime": "2017-08-04T00:04:37Z"
		},
		{
			"checksumSHA1": "z79z5msRzgU48FCZxSuxfU8b4rs=",
			"path": "golang.org/x/net/html/atom",
			"revision": "1c05540f6879653db88113bc4a2b70aec4bd491f",
			"revisionTime": "2017-08-04T00:04:37Z"
		},
		{
			"checksumSHA1": "cY4u3LCdJxKaS2GbftZjfrOSnNE=",
			"path": "golang.org/x/net/http2",
			"revision": "0a9397675ba34b2845f758fe3cd68828369c6517",
			"revisionTime": "2017-07-19T03:24:12Z"
		},
		{
			"checksumSHA1": "ezWhc7n/FtqkLDQKeU2JbW+80tE=",
			"path": "golang.org/x/net/http2/hpack",
			"revision": "0a9397675ba34b2845f758fe3cd68828369c6517",
			"revisionTime": "2017-07-19T03:24:12Z"
		},
		{
			"checksumSHA1": "1osdKBIU5mNqyQqiGmnutoTzdJA=",
			"path": "golang.org/x/net/idna",
			"revision": "0a9397675ba34b2845f758fe3cd68828369c6517",
			"revisionTime": "2017-07-19T03:24:12Z"
		},
		{
			"checksumSHA1": "UxahDzW2v4mf/+aFxruuupaoIwo=",
			"path": "golang.org/x/net/internal/timeseries",
			"revision": "0a9397675ba34b2845f758fe3cd68828369c6517",
			"revisionTime": "2017-07-19T03:24:12Z"
		},
		{
			"checksumSHA1": "3xyuaSNmClqG4YWC7g0isQIbUTc=",
			"path": "golang.org/x/net/lex/httplex",
			"revision": "0a9397675ba34b2845f758fe3cd68828369c6517",
			"revisionTime": "2017-07-19T03:24:12Z"
		},
		{
			"checksumSHA1": "u/r66lwYfgg682u5hZG7/E7+VCY=",
			"path": "golang.org/x/net/trace",
			"revision": "0a9397675ba34b2845f758fe3cd68828369c6517",
			"revisionTime": "2017-07-19T03:24:12Z"
		},
		{
			"checksumSHA1": "tY+5thYxjKDUQyQXYcBqogmMS5U=",
			"path": "golang.org/x/sys/unix",
			"revision": "314a259e304ff91bd6985da2a7149bbf91237993",
			"revisionTime": "2017-07-19T03:44:26Z"
		},
		{
			"checksumSHA1": "JGxWXCzR7rwOsuQCK1UGd6yuS90=",
			"path": "golang.org/x/text/collate/build",
			"revision": "1cbadb444a806fd9430d14ad08967ed91da4fa0a",
			"revisionTime": "2017-09-13T19:45:57Z"
		},
		{
			"checksumSHA1": "45fiqnr0oU2bicWWAWz0lGWg4eU=",
			"path": "golang.org/x/text/internal/colltab",
			"revision": "1cbadb444a806fd9430d14ad08967ed91da4fa0a",
			"revisionTime": "2017-09-13T19:45:57Z"
		},
		{
			"checksumSHA1": "YsHNCKLl/81IAeBJUjHE4uqAPLM=",
			"path": "golang.org/x/text/language",
			"revision": "1cbadb444a806fd9430d14ad08967ed91da4fa0a",
			"revisionTime": "2017-09-13T19:45:57Z"
		},
		{
			"checksumSHA1": "tltivJ/uj/lqLk05IqGfCv2F/E8=",
			"path": "golang.org/x/text/secure/bidirule",
			"revision": "1cbadb444a806fd9430d14ad08967ed91da4fa0a",
			"revisionTime": "2017-09-13T19:45:57Z"
		},
		{
			"checksumSHA1": "ziMb9+ANGRJSSIuxYdRbA+cDRBQ=",
			"path": "golang.org/x/text/transform",
			"revision": "1cbadb444a806fd9430d14ad08967ed91da4fa0a",
			"revisionTime": "2017-09-13T19:45:57Z"
		},
		{
			"checksumSHA1": "tk+lpF2CDV7e5RwwRY5ZTCGrd9o=",
			"path": "golang.org/x/text/unicode/bidi",
			"revision": "1cbadb444a806fd9430d14ad08967ed91da4fa0a",
			"revisionTime": "2017-09-13T19:45:57Z"
		},
		{
			"checksumSHA1": "BwRNKgzIMUxk56OScxyr43BV6IE=",
			"path": "golang.org/x/text/unicode/norm",
			"revision": "1cbadb444a806fd9430d14ad08967ed91da4fa0a",
			"revisionTime": "2017-09-13T19:45:57Z"
		},
		{
			"checksumSHA1": "Tc3BU26zThLzcyqbVtiSEp7EpU8=",
			"path": "google.golang.org/genproto/googleapis/rpc/status",
			"revision": "1e559d0a00eef8a9a43151db4665280bd8dd5886",
			"revisionTime": "2017-09-18T11:17:02Z"
		},
		{
			"checksumSHA1": "nwfmMh930HtXA7u5HYomxSR3Ixg=",
			"path": "google.golang.org/grpc",
			"revision": "7657092a1303cc5a6fa3fee988d57c665683a4da",
			"revisionTime": "2017-08-09T21:16:03Z"
		},
		{
			"checksumSHA1": "/eTpFgjvMq5Bc9hYnw5fzKG4B6I=",
			"path": "google.golang.org/grpc/codes",
			"revision": "7657092a1303cc5a6fa3fee988d57c665683a4da",
			"revisionTime": "2017-08-09T21:16:03Z"
		},
		{
			"checksumSHA1": "XH2WYcDNwVO47zYShREJjcYXm0Y=",
			"path": "google.golang.org/grpc/connectivity",
			"revision": "7657092a1303cc5a6fa3fee988d57c665683a4da",
			"revisionTime": "2017-08-09T21:16:03Z"
		},
		{
			"checksumSHA1": "5ylThBvJnIcyWhL17AC9+Sdbw2E=",
			"path": "google.golang.org/grpc/credentials",
			"revision": "7657092a1303cc5a6fa3fee988d57c665683a4da",
			"revisionTime": "2017-08-09T21:16:03Z"
		},
		{
			"checksumSHA1": "2NbY9kmMweE4VUsruRsvmViVnNg=",
			"path": "google.golang.org/grpc/grpclb/grpc_lb_v1",
			"revision": "7657092a1303cc5a6fa3fee988d57c665683a4da",
			"revisionTime": "2017-08-09T21:16:03Z"
		},
		{
			"checksumSHA1": "ntHev01vgZgeIh5VFRmbLx/BSTo=",
			"path": "google.golang.org/grpc/grpclog",
			"revision": "7657092a1303cc5a6fa3fee988d57c665683a4da",
			"revisionTime": "2017-08-09T21:16:03Z"
		},
		{
			"checksumSHA1": "pc9cweMiKQ5hVMuO9UoMGdbizaY=",
			"path": "google.golang.org/grpc/health",
			"revision": "7657092a1303cc5a6fa3fee988d57c665683a4da",
			"revisionTime": "2017-08-09T21:16:03Z"
		},
		{
			"checksumSHA1": "W5KfI1NIGJt7JaVnLzefDZr3+4s=",
			"path": "google.golang.org/grpc/health/grpc_health_v1",
			"revision": "7657092a1303cc5a6fa3fee988d57c665683a4da",
			"revisionTime": "2017-08-09T21:16:03Z"
		},
		{
			"checksumSHA1": "U9vDe05/tQrvFBojOQX8Xk12W9I=",
			"path": "google.golang.org/grpc/internal",
			"revision": "7657092a1303cc5a6fa3fee988d57c665683a4da",
			"revisionTime": "2017-08-09T21:16:03Z"
		},
		{
			"checksumSHA1": "hcuHgKp8W0wIzoCnNfKI8NUss5o=",
			"path": "google.golang.org/grpc/keepalive",
			"revision": "7657092a1303cc5a6fa3fee988d57c665683a4da",
			"revisionTime": "2017-08-09T21:16:03Z"
		},
		{
			"checksumSHA1": "N++Ur11m6Dq3j14/Hc2Kqmxroag=",
			"path": "google.golang.org/grpc/metadata",
			"revision": "7657092a1303cc5a6fa3fee988d57c665683a4da",
			"revisionTime": "2017-08-09T21:16:03Z"
		},
		{
			"checksumSHA1": "bYKw8OIjj/ybY68eGqy7zqq6qmE=",
			"path": "google.golang.org/grpc/naming",
			"revision": "7657092a1303cc5a6fa3fee988d57c665683a4da",
			"revisionTime": "2017-08-09T21:16:03Z"
		},
		{
			"checksumSHA1": "n5EgDdBqFMa2KQFhtl+FF/4gIFo=",
			"path": "google.golang.org/grpc/peer",
			"revision": "7657092a1303cc5a6fa3fee988d57c665683a4da",
			"revisionTime": "2017-08-09T21:16:03Z"
		},
		{
			"checksumSHA1": "53Mbn2VqooOk47EWLHHFpKEOVwE=",
			"path": "google.golang.org/grpc/stats",
			"revision": "7657092a1303cc5a6fa3fee988d57c665683a4da",
			"revisionTime": "2017-08-09T21:16:03Z"
		},
		{
			"checksumSHA1": "3Dwz4RLstDHMPyDA7BUsYe+JP4w=",
			"path": "google.golang.org/grpc/status",
			"revision": "7657092a1303cc5a6fa3fee988d57c665683a4da",
			"revisionTime": "2017-08-09T21:16:03Z"
		},
		{
			"checksumSHA1": "aixGx/Kd0cj9ZlZHacpHe3XgMQ4=",
			"path": "google.golang.org/grpc/tap",
			"revision": "7657092a1303cc5a6fa3fee988d57c665683a4da",
			"revisionTime": "2017-08-09T21:16:03Z"
		},
		{
			"checksumSHA1": "S0qdJtlMimKlOrJ4aZ/pxO5uVwg=",
			"path": "google.golang.org/grpc/transport",
			"revision": "7657092a1303cc5a6fa3fee988d57c665683a4da",
			"revisionTime": "2017-08-09T21:16:03Z"
		},
		{
			"checksumSHA1": "AnKBN2Q4AWaSNb0JyINBQbnpxGM=",
			"path": "gopkg.in/yaml.v2",
			"revision": "7f97868eec74b32b0982dd158a51a446d1da7eb5",
			"revisionTime": "2018-02-23T19:12:37Z"
		},
		{
			"checksumSHA1": "wICWAGQfZcHD2y0dHesz9R2YSiw=",
			"path": "k8s.io/kubernetes/pkg/apimachinery",
			"revision": "b0b7a323cc5a4a2019b2e9520c21c7830b7f708e",
			"revisionTime": "2017-04-03T20:32:25Z",
			"version": "v1.6.1",
			"versionExact": "v1.6.1"
		}
	],
	"rootPath": "github.com/terraform-providers/terraform-provider-azurerm"
}<|MERGE_RESOLUTION|>--- conflicted
+++ resolved
@@ -163,19 +163,18 @@
 			"versionExact": "v17.4.0"
 		},
 		{
-<<<<<<< HEAD
 			"checksumSHA1": "P+LV8DmKhBG0/ABMx1zrcRasYy4=",
 			"path": "github.com/Azure/azure-sdk-for-go/services/preview/dns/mgmt/2018-03-01-preview/dns",
 			"revision": "4650843026a7fdec254a8d9cf893693a254edd0b",
 			"revisionTime": "2018-06-19T23:05:49Z",
 			"version": "=v17.4.0",
-=======
+			"versionExact": "v17.4.0"
+    },
 			"checksumSHA1": "QT7LrDyti+qDCjhxerYb8PwLfew=",
 			"path": "github.com/Azure/azure-sdk-for-go/services/preview/msi/mgmt/2015-08-31-preview/msi",
 			"revision": "7971189ecf5a584b9211f2527737f94bb979644e",
 			"revisionTime": "2018-06-19T23:05:49Z",
-			"version": "v17.4.0",
->>>>>>> d3df2bc9
+			"version": "=v17.4.0",
 			"versionExact": "v17.4.0"
 		},
 		{
